--- conflicted
+++ resolved
@@ -383,17 +383,10 @@
 class Algorithm(CreateableAPIResource):
     pass
 
-<<<<<<< HEAD
-class BenchmarkRun(CreateableAPIResource):
+class BenchmarkRun(CreateableAPIResource, UpdateableAPIResource):
     @classmethod
     def class_name(cls):
         return 'benchmark_run'
-=======
-class BenchmarkRun(CreateableAPIResource, UpdateableAPIResource):
-    @classmethod
-    def class_name(cls):
-        return 'benchmark_run'
 
     def commit(self):
-        return self.request('post', '{}/commit'.format(self.instance_path()))
->>>>>>> 7293e161
+        return self.request('post', '{}/commit'.format(self.instance_path()))